--- conflicted
+++ resolved
@@ -12,12 +12,8 @@
     "mocha": "2.0.1"
   },
   "scripts": {
-<<<<<<< HEAD
-    "test": "mocha ./spec/*.js"
-=======
-    "typings:generate": "tsc --declaration",
-    "test": "mocha ./spec/index.js"
->>>>>>> ee29dec1
+    "test": "mocha ./spec/*.js",
+    "typings:generate": "tsc --declaration"
   },
   "description": "For single page application, data sources are obtained from API server. Instead of directly using api data, we \r definitely require an adapter layer to transform data as needed. Furthermore, \r the adapter inverse the the data dependency from API server(API Server is considered uncontrollable and \r highly unreliable as data structure may be edit by backend coder for some specific purposes)to our adapter \r which becomes reliable. Thus, this library is created as the adapter make use of es7 reflect decorator.",
   "main": "index.js",
